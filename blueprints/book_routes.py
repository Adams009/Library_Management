--- conflicted
+++ resolved
@@ -243,16 +243,11 @@
     if data.get('year'):
         try:
             year = int(data['year'])
-<<<<<<< HEAD
             if year != book.year:
                 book.year = year
                 updated_details['year'] = year
             else:
                 return jsonify({'error': 'New Book year is the same as the current book year'})
-=======
-            book.year = year
-            updated_details['year'] = year
->>>>>>> b4093bf0
         except ValueError:
             return jsonify({'error': 'Year must be an integer'}), 400
 
@@ -265,7 +260,7 @@
 
     if data.get('available'):
         availability = data['available']
-<<<<<<< HEAD
+        
         if availability != book.available:
             if availability.lower() in ["true", "false"]:
                 book.available = availability.lower() == 'true'
@@ -283,36 +278,21 @@
                 updated_details['available_copies'] = available_copy
             else:
                 return jsonify({'error': 'New Book available copies is the same as the current book available copies'})
-=======
-        if availability.lower() in ["true", "false"]:
-            book.available = availability.lower() == 'true'
-            updated_details['available'] = availability.lower() == 'true'
-        else:
-            return jsonify({'error': 'Available must be true or false'}), 400
-
-    if data.get('available_copies'):
-        try:
-            available_copy = int(data['available_copies'])           
-            book.available_copies = available_copy
-            updated_details['available_copies'] = available_copy
->>>>>>> b4093bf0
+
         except ValueError:
             return jsonify({'error': 'Available copies must be an integer'}), 400
 
     if data.get('total_copies'):
         try:
             total_copy = int(data['total_copies'])
-<<<<<<< HEAD
+
             if total_copy != book.total_copies:
                 book.total_copies = total_copy
                 updated_details['total_copies'] = total_copy
             else:
                 return jsonify({'error': 'New Book total copies is the same as the current book total copies'})
-=======
-            book.total_copies = total_copy
-            updated_details['total_copies'] = total_copy
->>>>>>> b4093bf0
-        except ValueError:
+                                                 
+         except ValueError:
             return jsonify({'error': 'Total copies must be an integer'}), 400
 
     if data.get('language'):
